# -*- coding: utf-8 -*-
import logging
import warnings
import numpy as np
from scipy.interpolate import RectBivariateSpline
import xarray as xr
import pandas as pd
import dask
import rasterio
import rasterio.features
import rioxarray
from scipy.interpolate import interp1d
from shapely.geometry import Polygon
import shapely
from .utils import timing, haversine, map_blocks_coords, bbox_coords, BlockingActorProxy, merge_yaml, get_glob
from numpy import asarray
from affine import Affine
from .sentinel1_meta import Sentinel1Meta
from .ipython_backends import repr_mimebundle
import yaml
import os

logger = logging.getLogger('xsar.sentinel1_dataset')
logger.addHandler(logging.NullHandler())

# we know tiff as no geotransform : ignore warning
warnings.filterwarnings("ignore", category=rasterio.errors.NotGeoreferencedWarning)

# allow nan without warnings
# some dask warnings are still non filtered: https://github.com/dask/dask/issues/3245
np.errstate(invalid='ignore')


class Sentinel1Dataset:
    """
    Handle a SAFE subdataset.
    A dataset might contain several tiff files (multiples polarizations), but all tiff files must share the same footprint.

    The main attribute useful to the end-user is `self.dataset` (`xarray.Dataset` , with all variables parsed from xml and tiff files.)

    Parameters
    ----------
    dataset_id: str or Sentinel1Meta object

        if str, it can be a path, or a gdal dataset identifier like `'SENTINEL1_DS:%s:WV_001' % filename`)

    resolution: dict, number or string, optional
        resampling dict like `{'atrack': 20, 'xtrack': 20}` where 20 is in pixels.

        if a number, dict will be constructed from `{'atrack': number, 'xtrack': number}`

        if str, it must end with 'm' (meters), like '100m'. dict will be computed from sensor pixel size.

    resampling: rasterio.enums.Resampling or str, optional

        Only used if `resolution` is not None.

        ` rasterio.enums.Resampling.rms` by default. `rasterio.enums.Resampling.nearest` (decimation) is fastest.

    luts: bool, optional

        if `True` return also luts as variables (ie `sigma0_lut`, `gamma0_lut`, etc...). False by default.

    chunks: dict, optional

        dict with keys ['pol','atrack','xtrack'] (dask chunks).

    dtypes: None or dict, optional

        Specify the data type for each variable.

    patch_variable: bool, optional

        activate or not the noise lut correction for IPF2.9X

    See Also
    --------
    xsar.open_dataset
    """

    def __init__(self, dataset_id, resolution=None,
                 resampling=rasterio.enums.Resampling.rms,
                 luts=False, chunks={'atrack': 5000, 'xtrack': 5000},
                 dtypes=None,patch_variable=True):

        # miscellaneous attributes that are not know from xml files
        attrs_dict = {
            'pol': {
                'comment': 'ordered polarizations (copol, crosspol)'
            },
            'atrack': {
                'units': '1',
                'comment': 'azimuth direction, in pixels from full resolution tiff'
            },
            'xtrack': {
                'units': '1',
                'comment': 'cross track direction, in pixels from full resolution tiff'
            },
            'sigma0_raw': {
                'units': 'm2/m2'
            },
            'gamma0_raw': {
                'units': 'm2/m2'
            },
            'nesz': {
                'units': 'm2/m2',
                'comment': 'sigma0 noise'
            },
            'negz': {
                'units': 'm2/m2',
                'comment': 'beta0 noise'
            },
        }

        # default dtypes
        self._dtypes = {
            'latitude': 'f4',
            'longitude': 'f4',
            'incidence': 'f4',
            'elevation': 'f4',
            'ground_heading': 'f4',
            'nesz': None,
            'negz': None,
            'sigma0_raw': None,
            'gamma0_raw': None,
            'noise_lut': 'f4',
            'noise_lut_range': 'f4',
            'noise_lut_azi': 'f4',
            'sigma0_lut': 'f8',
            'gamma0_lut': 'f8',
            'digital_number': None
        }
        if dtypes is not None:
            self._dtypes.update(dtypes)

        # default meta for map_blocks output.
        # as asarray is imported from numpy, it's a numpy array.
        # but if later we decide to import asarray from cupy, il will be a cupy.array (gpu)
        self._default_meta = asarray([], dtype='f8')

        self.s1meta = None
        """`xsar.Sentinel1Meta` object"""

        if not isinstance(dataset_id, Sentinel1Meta):
            self.s1meta = BlockingActorProxy(Sentinel1Meta, dataset_id)
            # check serializable
            # import pickle
            # s1meta = pickle.loads(pickle.dumps(self.s1meta))
            # assert isinstance(s1meta.coords2ll(100, 100),tuple)
        else:
            # we want self.s1meta to be a dask actor on a worker
            self.s1meta = BlockingActorProxy(Sentinel1Meta.from_dict, dataset_id.dict)
        del dataset_id

        if self.s1meta.multidataset:
            raise IndexError(
                """Can't open an multi-dataset. Use `xsar.Sentinel1Meta('%s').subdatasets` to show availables ones""" % self.s1meta.path
            )

        self._dataset = self._load_digital_number(resolution=resolution, resampling=resampling, chunks=chunks)

        # set time(atrack) from s1meta.time_range
        time_range = self.s1meta.time_range
        atrack_time = interp1d(
            self._dataset.atrack[[0, -1]],
            [time_range.left.to_datetime64(), time_range.right.to_datetime64()]
        )(self._dataset.atrack)

        self._dataset = self._dataset.assign(time=("atrack", pd.to_datetime(atrack_time)))
        self._dataset['time'].attrs['comment'] = 'Simple interpolated time between start_date and stop_date'

        # dataset no-pol template for function evaluation on coordinates (*no* values used)
        # what's matter here is the shape of the image, not the values.
        with warnings.catch_warnings():
            warnings.simplefilter("ignore", np.ComplexWarning)
            self._da_tmpl = xr.DataArray(
                dask.array.empty_like(
                    self._dataset.digital_number.isel(pol=0).drop('pol'),
                    dtype=np.int8, name="empty_var_tmpl-%s" % dask.base.tokenize(self.s1meta.name)),
                dims=('atrack', 'xtrack'),
                coords={'atrack': self._dataset.digital_number.atrack,
                        'xtrack': self._dataset.digital_number.xtrack}
            )

        # FIXME possible memory leak
        # when calling a self.s1meta method, an ActorFuture is returned.
        # But this seems to break __del__ methods from both Sentinel1Meta and XmlParser
        # Is it a memory leak ?
        # see https://github.com/dask/distributed/issues/5610
        # tmp_f = self.s1meta.to_dict("all")
        # del tmp_f
        # return

        self._dataset.attrs.update(self.s1meta.to_dict("all"))

        # dict mapping for variables names to create by applying specified lut on digital_number
        self._map_var_lut = {
            'sigma0_raw': 'sigma0_lut',
            'gamma0_raw': 'gamma0_lut',
        }

        # dict mapping for lut names to file type (from self.files columns)
        self._map_lut_files = {
            'sigma0_lut': 'calibration',
            'gamma0_lut': 'calibration',
            'noise_lut_range': 'noise',
            'noise_lut_azi': 'noise',
            'incidence': 'annotation',
            'elevation': 'annotation'
        }

        # dict mapping specifying if the variable has 'pol' dimension
        self._vars_with_pol = {
            'sigma0_lut': True,
            'gamma0_lut': True,
            'noise_lut_range': True,
            'noise_lut_azi': True,
            'incidence': False,
            'elevation': False
        }

        # variables not returned to the user (unless luts=True)
        self._hidden_vars = ['sigma0_lut', 'gamma0_lut', 'noise_lut', 'noise_lut_range', 'noise_lut_azi']
        # attribute to activate correction on variables, if available
<<<<<<< HEAD

=======
>>>>>>> e2222105
        self._patch_variable = patch_variable

        self._luts = self._lazy_load_luts(self._map_lut_files.keys())

        # noise_lut is noise_lut_range * noise_lut_azi
        if 'noise_lut_range' in self._luts.keys() and 'noise_lut_azi' in self._luts.keys():
            self._luts = self._luts.assign(noise_lut=self._luts.noise_lut_range * self._luts.noise_lut_azi)
            self._luts.noise_lut.attrs['history'] = merge_yaml(
                [self._luts.noise_lut_range.attrs['history'] + self._luts.noise_lut_azi.attrs['history']],
                section='noise_lut'
            )

        lon_lat = self._load_lon_lat()

        self._rasterized_masks = self._load_rasterized_masks()

        ds_merge_list = [self._dataset, lon_lat, self._rasterized_masks, self._load_ground_heading(),
                         self._luts.drop_vars(self._hidden_vars, errors='ignore')]

        if luts:
            ds_merge_list.append(self._luts[self._hidden_vars])
        attrs = self._dataset.attrs
        self._dataset = xr.merge(ds_merge_list)
        self._dataset.attrs = attrs

        for var_name, lut_name in self._map_var_lut.items():
            if lut_name in self._luts:
                # merge var_name into dataset (not denoised)
                self._dataset = self._dataset.merge(self._apply_calibration_lut(var_name))
                # merge noise equivalent for var_name (named 'ne%sz' % var_name[0)
                self._dataset = self._dataset.merge(self._get_noise(var_name))
            else:
                logger.debug("Skipping variable '%s' ('%s' lut is missing)" % (var_name, lut_name))

        rasters = self._load_rasters_vars()
        if rasters is not None:
            self._dataset = xr.merge([self._dataset, rasters])

        self._dataset = self._add_denoised(self._dataset)
        self._dataset.attrs = self._recompute_attrs()

        # set miscellaneous attrs
        for var, attrs in attrs_dict.items():
            try:
                self._dataset[var].attrs.update(attrs)
            except KeyError:
                pass

        self.sliced = False
        """True if dataset is a slice of original L1 dataset"""

        self.resampled = resolution is not None
        """True if dataset is not a sensor resolution"""

        # save original bbox
        self._bbox_coords_ori = self._bbox_coords


    def __del__(self):
        logger.debug('__del__')

    @property
    def dataset(self):
        """
        `xarray.Dataset` representation of this `xsar.Sentinel1Dataset` object.
        This property can be set with a new dataset, if the dataset was computed from the original dataset.
        """
        return self._dataset

    @dataset.setter
    def dataset(self, ds):
        if self.s1meta.name == ds.attrs['name']:
            # check if new ds has changed coordinates
            if not self.sliced:
                self.sliced = any(
                    [list(ds[d].values) != list(self._dataset[d].values) for d in ['atrack', 'xtrack', 'pol']])
            self._dataset = ds
            self._dataset.attrs = self._recompute_attrs()
        else:
            raise ValueError("dataset must be same kind as original one.")

    @dataset.deleter
    def dataset(self):
        logger.debug('deleter dataset')

    @property
    def _bbox_coords(self):
        """
        Dataset bounding box, in atrack/xtrack coordinates
        """
        bbox_ext = bbox_coords(self.dataset.atrack.values, self.dataset.xtrack.values)
        return bbox_ext

    @property
    def _bbox_ll(self):
        """Dataset bounding box, lon/lat"""
        return self.s1meta.coords2ll(*zip(*self._bbox_coords))

    @property
    def geometry(self):
        """
        geometry of this dataset, as a `shapely.geometry.Polygon` (lon/lat coordinates)
        """
        return Polygon(zip(*self._bbox_ll))

    @property
    def footprint(self):
        """alias for `xsar.Sentinel1Dataset.geometry`"""
        return self.geometry

    def ll2coords(self, *args):
        """
        Get `(atracks, xtracks)` from `(lon, lat)`,
        or convert a lon/lat shapely shapely object to atrack/xtrack coordinates.

        Parameters
        ----------
        *args: lon, lat or shapely object

            lon and lat might be iterables or scalars

        Returns
        -------
        tuple of np.array or tuple of float (atracks, xtracks) , or a shapely object

        Notes
        -----
        The difference with `xsar.Sentinel1Meta.ll2coords` is that coordinates are rounded to the nearest dataset coordinates.

        See Also
        --------
        xsar.Sentinel1Meta.ll2coords

        """
        if isinstance(args[0], shapely.geometry.base.BaseGeometry):
            return self.s1meta.ll2coords_shapely(args[0].intersection(self.geometry))

        atrack, xtrack = self.s1meta.ll2coords(*args)

        if hasattr(args[0], '__iter__'):
            scalar = False
        else:
            scalar = True

        tolerance = np.max([np.percentile(np.diff(self.dataset[c].values), 90) / 2 for c in ['atrack', 'xtrack']]) + 1
        try:
            # select the nearest valid pixel in ds
            ds_nearest = self.dataset.sel(atrack=atrack, xtrack=xtrack, method='nearest', tolerance=tolerance)
            if scalar:
                (atrack, xtrack) = (ds_nearest.atrack.values.item(), ds_nearest.xtrack.values.item())
            else:
                (atrack, xtrack) = (ds_nearest.atrack.values, ds_nearest.xtrack.values)
        except KeyError:
            # out of bounds, because of `tolerance` keyword
            (atrack, xtrack) = (atrack * np.nan, xtrack * np.nan)

        return atrack, xtrack

    def coords2ll(self, *args, **kwargs):
        """
         Alias for `xsar.Sentinel1Meta.coords2ll`

         See Also
         --------
         xsar.Sentinel1Meta.coords2ll
        """
        return self.s1meta.coords2ll(*args, **kwargs)

    @property
    def len_atrack_m(self):
        """atrack length, in meters"""
        bbox_ll = list(zip(*self._bbox_ll))
        len_m, _ = haversine(*bbox_ll[1], *bbox_ll[2])
        return len_m

    @property
    def len_xtrack_m(self):
        """xtrack length, in meters """
        bbox_ll = list(zip(*self._bbox_ll))
        len_m, _ = haversine(*bbox_ll[0], *bbox_ll[1])
        return len_m

    @property
    def pixel_atrack_m(self):
        """atrack pixel spacing, in meters (relative to dataset)"""
        return self.len_atrack_m / self.dataset.atrack.size

    @property
    def pixel_xtrack_m(self):
        """xtrack pixel spacing, in meters (relative to dataset)"""
        return self.len_xtrack_m / self.dataset.xtrack.size

    @property
    def coverage(self):
        """coverage string"""
        return "%dkm * %dkm (atrack * xtrack )" % (self.len_atrack_m / 1000, self.len_xtrack_m / 1000)

    @property
    def _regularly_spaced(self):
        return max(
            [np.unique(np.round(np.diff(self._dataset[dim].values), 1)).size for dim in ['atrack', 'xtrack']]) == 1

    def _recompute_attrs(self):
        if not self._regularly_spaced:
            warnings.warn(
                "Irregularly spaced dataset (probably multiple selection). Some attributes will be incorrect.")
        attrs = self._dataset.attrs
        attrs['pixel_xtrack_m'] = self.pixel_xtrack_m
        attrs['pixel_atrack_m'] = self.pixel_atrack_m
        attrs['coverage'] = self.coverage
        attrs['footprint'] = self.footprint
        return attrs

    def _patch_lut(self,lut_name,lut):
        """
        patch proposed by MPC Sentinel-1 : https://jira-projects.cls.fr/browse/MPCS-2007 for noise vectors of WV SLC IPF2.9X products
        adjustement proposed by BAE are the same for HH and VV, and suppose to work for both old and new WV2 EAP
        they were estimated using WV image with very low NRCS (black images) and computing std(sigma0).
        Parameters
        ----------
        lut_name str such as noise_lut_azi
        lut xarray.Dataset

        Returns
        -------
        lut xarray.Dataset
        """
        if self.s1meta.swath == 'WV':
            if lut_name in ['noise_lut_azi'] and self.s1meta.ipf in [2.9,2.91] and\
                    self.s1meta.platform in ['SENTINEL-1A','SENTINEL-1B']:
                noise_calibration_cst_pp1 = {
                    'SENTINEL-1A':
                        {'WV1': -38.13,
                         'WV2': -36.84
                         },
                    'SENTINEL-1B':
                        {'WV1': -39.30,
                         'WV2': -37.44,
                         }
                }
                cst_db = noise_calibration_cst_pp1[self.s1meta.platform][self.s1meta.image['swath_subswath']]
                cst_lin = 10 ** (cst_db / 10)
                lut = lut * cst_lin
                lut.attrs['comment'] = 'patch on the noise_lut_range : %s dB' % cst_db
        return lut

    @timing
    def _lazy_load_luts(self, luts_names):
        """
        lazy load luts from xml files
        Parameters
        ----------
        luts_names: list of str


        Returns
        -------
        xarray.Dataset with variables from `luts_names`.

        """

        luts_list = []
        luts = None
        for lut_name in luts_names:
            xml_type = self._map_lut_files[lut_name]
            xml_files = self.s1meta.files.copy()
            # polarization is a category. we use codes (ie index),
            # to have well ordered polarizations in latter combine_by_coords
            xml_files['pol_code'] = xml_files['polarization'].cat.codes
            xml_files = xml_files.set_index('pol_code')[xml_type]

            if not self._vars_with_pol[lut_name]:
                # luts are identical in all pols: take the fist one
                xml_files = xml_files.iloc[[0]]

            for pol_code, xml_file in xml_files.iteritems():
                pol = self.s1meta.files['polarization'].cat.categories[pol_code]
                if self._vars_with_pol[lut_name]:
                    name = "%s_%s" % (lut_name, pol)
                else:
                    name = lut_name

                # get the lut function. As it takes some time to parse xml, make it delayed
                lut_f_delayed = dask.delayed(self.s1meta.xml_parser.get_compound_var)(xml_file, lut_name)
                lut = map_blocks_coords(
                    self._da_tmpl.astype(self._dtypes[lut_name]),
                    lut_f_delayed,
                    name='blocks_%s' % name
                )

                # needs to add pol dim ?
                if self._vars_with_pol[lut_name]:
                    lut = lut.assign_coords(pol_code=pol_code).expand_dims('pol_code')

                # set xml file and xpath used as history
                histo = self.s1meta.xml_parser.get_compound_var(xml_file, lut_name,
                                                                describe=True)
                if self._patch_variable:
                    lut = self._patch_lut(lut_name,lut)
                lut.attrs['history'] = histo
                lut = lut.to_dataset(name=lut_name)



                luts_list.append(lut)
            luts = xr.combine_by_coords(luts_list)

            # convert pol_code to string
            pols = self.s1meta.files['polarization'].cat.categories[luts.pol_code.values.tolist()]
            luts = luts.rename({'pol_code': 'pol'}).assign_coords({'pol': pols})
        return luts

    @timing
    def _load_digital_number(self, resolution=None, chunks=None, resampling=rasterio.enums.Resampling.rms):
        """
        load digital_number from self.s1meta.files['measurement'], as an `xarray.Dataset`.

        Parameters
        ----------
        resolution: None, number, str or dict
            see `xsar.open_dataset`
        resampling: rasterio.enums.Resampling
            see `xsar.open_dataset`

        Returns
        -------
        xarray.Dataset
            dataset (possibly dual-pol), with basic coords/dims naming convention
        """

        map_dims = {
            'pol': 'band',
            'atrack': 'y',
            'xtrack': 'x'
        }

        if resolution is not None:
            comment = 'resampled at "%s" with %s.%s.%s' % (
            resolution, resampling.__module__, resampling.__class__.__name__, resampling.name)
        else:
            comment = 'read at full resolution'

        # arbitrary rio object, to get shape, etc ... (will not be used to read data)
        rio = rasterio.open(self.s1meta.files['measurement'].iloc[0])

        chunks['pol'] = 1
        # sort chunks keys like map_dims
        chunks = dict(sorted(chunks.items(), key=lambda pair: list(map_dims.keys()).index(pair[0])))
        chunks_rio = {map_dims[d]: chunks[d] for d in map_dims.keys()}

        if resolution is None:
            # using tiff driver: need to read individual tiff and concat them
            # riofiles['rio'] is ordered like self.s1meta.manifest_attrs['polarizations']

            dn = xr.concat(
                [
                    rioxarray.open_rasterio(
                        f, chunks=chunks_rio, parse_coordinates=False
                    ) for f in self.s1meta.files['measurement']
                ], 'band'
            ).assign_coords(band=np.arange(len(self.s1meta.manifest_attrs['polarizations'])) + 1)

            # set dimensions names
            dn = dn.rename(dict(zip(map_dims.values(), map_dims.keys())))

            # create coordinates from dimension index (because of parse_coordinates=False)
            # 0.5 is for pixel center (geotiff standard)
            dn = dn.assign_coords({'atrack': dn.atrack + 0.5, 'xtrack': dn.xtrack + 0.5})
            dn = dn.drop_vars('spatial_ref', errors='ignore')
        else:
            if not isinstance(resolution, dict):
                if isinstance(resolution, str) and resolution.endswith('m'):
                    resolution = float(resolution[:-1])
                resolution = dict(atrack=resolution / self.s1meta.pixel_atrack_m,
                                  xtrack=resolution / self.s1meta.pixel_xtrack_m)

            # resample the DN at gdal level, before feeding it to the dataset
            out_shape = (
                int(rio.height / resolution['atrack']),
                int(rio.width / resolution['xtrack'])
            )
            out_shape_pol = (1,) + out_shape
            # read resampled array in one chunk, and rechunk
            # this doesn't optimize memory, but total size remain quite small

            if isinstance(resolution['atrack'], int):
                # legacy behaviour: winsize is the maximum full image size that can be divided  by resolution (int)
                winsize = (0, 0, rio.width // resolution['xtrack'] * resolution['xtrack'],
                           rio.height // resolution['atrack'] * resolution['atrack'])
                window = rasterio.windows.Window(*winsize)
            else:
                window = None

            dn = xr.concat(
                [
                    xr.DataArray(
                        dask.array.from_array(
                            rasterio.open(f).read(
                                out_shape=out_shape_pol,
                                resampling=resampling,
                                window=window
                            ),
                            chunks=chunks_rio
                        ),
                        dims=tuple(map_dims.keys()), coords={'pol': [pol]}
                    ) for f, pol in
                    zip(self.s1meta.files['measurement'], self.s1meta.manifest_attrs['polarizations'])
                ],
                'pol'
            ).chunk(chunks)

            # create coordinates at box center (+0.5 for pixel center, -1 because last index not included)
            translate = Affine.translation((resolution['xtrack'] - 1) / 2 + 0.5, (resolution['atrack'] - 1) / 2 + 0.5)
            scale = Affine.scale(
                rio.width // resolution['xtrack'] * resolution['xtrack'] / out_shape[1],
                rio.height // resolution['atrack'] * resolution['atrack'] / out_shape[0])
            xtrack, _ = translate * scale * (dn.xtrack, 0)
            _, atrack = translate * scale * (0, dn.atrack)
            dn = dn.assign_coords({'atrack': atrack, 'xtrack': xtrack})

        # for GTiff driver, pols are already ordered. just rename them
        dn = dn.assign_coords(pol=self.s1meta.manifest_attrs['polarizations'])

        if not all(self.s1meta.denoised.values()):
            descr = 'denoised'
        else:
            descr = 'not denoised'
        var_name = 'digital_number'

        dn.attrs = {
            'comment': '%s digital number, %s' % (descr, comment),
            'history': yaml.safe_dump(
                {
                    var_name: get_glob(
                        [p.replace(self.s1meta.path + '/', '') for p in self.s1meta.files['measurement']])
                }
            )
        }
        ds = dn.to_dataset(name=var_name)

        astype = self._dtypes.get(var_name)
        if astype is not None:
            ds = ds.astype(self._dtypes[var_name])

        return ds

    @timing
    def _load_lon_lat(self):
        """
        Load longitude and latitude using `self.s1meta.gcps`.

        Returns
        -------
        tuple xarray.Dataset
            xarray.Dataset:
                dataset with `longitude` and `latitude` variables, with same shape as mono-pol digital_number.
        """

        def coords2ll(*args):
            # *args[1:] to skip dummy 'll' dimension
            return np.stack(self.s1meta.coords2ll(*args[1:], to_grid=True))

        ll_coords = ['longitude', 'latitude']
        # ll_tmpl is like self._da_tmpl stacked 2 times (for both longitude and latitude)
        ll_tmpl = self._da_tmpl.expand_dims({'ll': 2}).assign_coords(ll=ll_coords).astype(self._dtypes['longitude'])
        ll_ds = map_blocks_coords(ll_tmpl, coords2ll, name='blocks_lonlat')
        # remove ll_coords to have two separate variables longitude and latitude
        ll_ds = xr.merge([ll_ds.sel(ll=ll).drop_vars(['ll']).rename(ll) for ll in ll_coords])

        ll_ds.longitude.attrs = {
            'long_name': 'longitude',
            'units': 'degrees_east',
            'standard_name': 'longitude'
        }

        ll_ds.latitude.attrs = {
            'long_name': 'latitude',
            'units': 'degrees_north',
            'standard_name': 'latitude'
        }
        return ll_ds

    @timing
    def _load_ground_heading(self):
        def coords2heading(atracks, xtracks):
            return self.s1meta.coords2heading(atracks, xtracks, to_grid=True, approx=True)

        gh = map_blocks_coords(
            self._da_tmpl.astype(self._dtypes['ground_heading']),
            coords2heading,
            name='ground_heading'
        )

        gh.attrs = {
            'comment': 'at ground level, computed from lon/lat in atrack direction'
        }

        return gh.to_dataset(name='ground_heading')

    @timing
    def _load_rasterized_masks(self):
        def _test(atrack, xtrack, mask=None):
            chunk_coords = bbox_coords(atrack, xtrack, pad=None)
            # chunk footprint polygon, in dataset coordinates (with buffer, to enlarge a little the footprint)
            chunk_footprint_coords = Polygon(chunk_coords).buffer(10)
            tmp = self.s1meta.name
            # vector_mask_ll = s1meta.get_mask(mask) #
            return np.meshgrid(xtrack, atrack)[0] * 0

        def _rasterize_mask_by_chunks(atrack, xtrack, mask='land'):
            chunk_coords = bbox_coords(atrack, xtrack, pad=None)
            # chunk footprint polygon, in dataset coordinates (with buffer, to enlarge a little the footprint)
            chunk_footprint_coords = Polygon(chunk_coords).buffer(10)
            # chunk footprint polygon, in lon/lat
            chunk_footprint_ll = self.s1meta.coords2ll(chunk_footprint_coords)

            # get vector mask over chunk, in lon/lat
            vector_mask_ll = self.s1meta.get_mask(mask).intersection(chunk_footprint_ll)

            if vector_mask_ll.is_empty:
                # no intersection with mask, return zeros
                return np.zeros((atrack.size, xtrack.size))

            # vector mask, in atrack/xtrack coordinates
            vector_mask_coords = self.s1meta.ll2coords(vector_mask_ll)

            # shape of the returned chunk
            out_shape = (atrack.size, xtrack.size)

            # transform * (x, y) -> (atrack, xtrack)
            # (where (x, y) are index in out_shape)
            # Affine.permutation() is used because (atrack, xtrack) is transposed from geographic

            transform = Affine.translation(*chunk_coords[0]) * Affine.scale(
                *[np.unique(np.diff(c))[0] for c in [atrack, xtrack]]) * Affine.permutation()

            raster_mask = rasterio.features.rasterize(
                [vector_mask_coords],
                out_shape=out_shape,
                all_touched=False,
                transform=transform
            )
            return raster_mask

        da_list = []
        for mask in self.s1meta.mask_names:
            da_mask = map_blocks_coords(
                self._da_tmpl,
                _rasterize_mask_by_chunks,
                func_kwargs={'mask': mask}
            )
            name = '%s_mask' % mask
            da_mask.attrs['history'] = yaml.safe_dump({name: self.s1meta.get_mask(mask, describe=True)})
            da_list.append(da_mask.to_dataset(name=name))

        return xr.merge(da_list)

    @timing
    def _load_rasters_vars(self):
        # load and map variables from rasterfile (like ecmwf) on dataset
        if self.s1meta.rasters.empty:
            return None
        else:
            logger.warning('Raster variable are experimental')

        if self.s1meta.cross_antemeridian:
            raise NotImplementedError('Antimeridian crossing not yet checked')

        # get lon/lat box for xsar dataset
        lons, lats = list(zip(*self.s1meta.footprint.exterior.coords))
        lon_range = [min(lons), max(lons)]
        lat_range = [min(lats), max(lats)]

        # will contain xr.DataArray to merge
        da_var_list = []

        for name, infos in self.s1meta.rasters.iterrows():
            # read the raster file using helpers functions
            read_function = infos['read_function']
            get_function = infos['get_function']
            resource = infos['resource']

            kwargs = {
                's1meta': self,
                'date': self.s1meta.start_date,
                'footprint': self.s1meta.footprint
            }

            logger.debug('adding raster "%s" from resource "%s"' % (name, str(resource)))
            if get_function is not None:
                try:
                    resource_dec = get_function(resource, **kwargs)
                except TypeError:
                    resource_dec = get_function(resource)

            if read_function is None:
                raster_ds = xr.open_dataset(resource_dec, chunk=1000)
            else:
                # read_function should return a chunked dataset (so it's fast)
                raster_ds = read_function(resource_dec)

            # add globals raster attrs to globals dataset attrs
            hist_res = {'resource': resource}
            if get_function is not None:
                hist_res.update({'resource_decoded': resource_dec})

            if not raster_ds.rio.crs.is_geographic:
                raise NotImplementedError("Non geographic crs not implemented")

            # ensure dim ordering
            raster_ds = raster_ds.transpose('y', 'x')
            if np.all(raster_ds.y.diff('y') <= 0):
                # sort y (lat) ascending (for RectBiVariateSpline)
                raster_ds = raster_ds.reindex(y=raster_ds.y[::-1])

            # from lon/lat box in xsar dataset, get the corresponding box in raster_ds (by index)
            ilon_range = [
                np.searchsorted(raster_ds.x.values, lon_range[0], side='right'),
                np.searchsorted(raster_ds.x.values, lon_range[1], side='left')
            ]
            ilat_range = [
                np.searchsorted(raster_ds.y.values, lat_range[0], side='right'),
                np.searchsorted(raster_ds.y.values, lat_range[1], side='left')
            ]
            # select the xsar box in the raster
            raster_ds = raster_ds.isel(x=slice(*ilon_range), y=slice(*ilat_range))

            # 1D array of lons/lats, trying to have same spacing as dataset (if not to high)
            num = min((self._dataset.xtrack.size + self._dataset.atrack.size) // 2, 1000)
            lons = np.linspace(*lon_range, num=num)
            lats = np.linspace(*lat_range, num=num)

            @dask.delayed
            def _map_raster2xsar(da):
                # map the 'da' dataarray variable from the raster to xsar dataset
                da = da.drop_vars(['spatial_ref', 'crs'], errors='ignore')

                upscaled_da = map_blocks_coords(
                    xr.DataArray(dims=['y', 'x'], coords={'x': lons, 'y': lats}).chunk(1000),
                    RectBivariateSpline(da.y.values, da.x.values, da.values)
                )

                reprojected_da = upscaled_da.interp(
                    x=self._dataset.longitude,
                    y=self._dataset.latitude
                )
                reprojected_da = reprojected_da.drop_vars(['x', 'y', 'spatial_ref', 'crs'], errors='ignore')
                reprojected_da.attrs.update(da.attrs)

                reprojected_da.name = '%s_%s' % (name, da.name)

                # reprojected_da has same shape as other variables is xsar dataset, with optional 3rd dim
                return reprojected_da

            for var in raster_ds:
                var_name = '%s_%s' % (name, raster_ds[var].name)
                da_var = xr.DataArray(
                    dask.array.from_delayed(
                        _map_raster2xsar(raster_ds[var]),
                        self._da_tmpl.shape,
                        dtype='f8',
                        name='%s' % var_name
                    ),
                    dims=['atrack', 'xtrack'],
                    coords={'atrack': self._da_tmpl.atrack, 'xtrack': self._da_tmpl.xtrack},
                    attrs=raster_ds[var].attrs
                ).chunk(self._da_tmpl.chunks)
                da_var.attrs['history'] = yaml.safe_dump({var_name: hist_res})
                logger.debug('adding variable "%s" from raster "%s"' % (var_name, name))
                da_var_list.append(da_var)

        return xr.merge(da_var_list)

    def _get_lut(self, var_name):
        """
        Get lut for `var_name`

        Parameters
        ----------
        var_name: str

        Returns
        -------
        xarray.Dataarray
            lut for `var_name`
        """
        try:
            lut_name = self._map_var_lut[var_name]
        except KeyError:
            raise ValueError("can't find lut name for var '%s'" % var_name)
        try:
            lut = self._luts[lut_name]
        except KeyError:
            raise ValueError("can't find lut from name '%s' for variable '%s' " % (lut_name, var_name))
        return lut

    def _apply_calibration_lut(self, var_name):
        """
        Apply calibration lut to `digital_number` to compute `var_name`.
        see https://sentinel.esa.int/web/sentinel/radiometric-calibration-of-level-1-products

        Parameters
        ----------
        var_name: str
            Variable name to compute by applying lut. Must exist in `self._map_var_lut`` to be able to get the corresponding lut.

        Returns
        -------
        xarray.Dataset
            with one variable named by `var_name`
        """
        lut = self._get_lut(var_name)
        res = (np.abs(self._dataset.digital_number) ** 2. / (lut ** 2))
        # dn default value is 0: convert to Nan
        res = res.where(res > 0)
        astype = self._dtypes.get(var_name)
        if astype is not None:
            res = res.astype(astype)

        res.attrs.update(lut.attrs)
        res.attrs['history'] = merge_yaml([lut.attrs['history']], section=var_name)
        res.attrs['references'] = 'https://sentinel.esa.int/web/sentinel/radiometric-calibration-of-level-1-products'

        return res.to_dataset(name=var_name)

    def reverse_calibration_lut(self, ds_var):
        """
        TODO: replace ds_var by var_name
        Inverse of `_apply_calibration_lut` : from `var_name`, reverse apply lut, to get digital_number.
        See `official ESA documentation <https://sentinel.esa.int/web/sentinel/radiometric-calibration-of-level-1-products>`_ .
        > Level-1 products provide four calibration Look Up Tables (LUTs) to produce ß0i, σ0i and γi
        > or to return to the Digital Number (DN)

        A warning message may be issued if original complex 'digital_number' is converted to module during this operation.

        Parameters
        ----------
        ds_var: xarray.Dataset
            with only one variable name that must exist in `self._map_var_lut` to be able to reverse the lut to get digital_number

        Returns
        -------
        xarray.Dataset
            with one variable named 'digital_number'.
        """
        var_names = list(ds_var.keys())
        assert len(var_names) == 1
        var_name = var_names[0]
        if var_name not in self._map_var_lut:
            raise ValueError(
                "Unable to find lut for var '%s'. Allowed : %s" % (var_name, str(self._map_var_lut.keys())))
        da_var = ds_var[var_name]
        lut = self._luts[self._map_var_lut[var_name]]

        # resize lut with same a/xtrack as da_var
        lut = lut.sel(atrack=da_var.atrack, xtrack=da_var.xtrack, method='nearest')
        # as we used 'nearest', force exact coords
        lut['atrack'] = da_var.atrack
        lut['xtrack'] = da_var.xtrack
        # waiting for https://github.com/pydata/xarray/pull/4155
        # lut = lut.interp(atrack=da_var.atrack, xtrack=da_var.xtrack)

        # revert lut to get dn
        dn = np.sqrt(da_var * lut ** 2)

        if self._dataset.digital_number.dtype == np.complex and dn.dtype != np.complex:
            warnings.warn(
                "Unable to retrieve 'digital_number' as dtype '%s'. Fallback to '%s'"
                % (str(self._dataset.digital_number.dtype), str(dn.dtype))
            )

        name = 'digital_number'
        ds = dn.to_dataset(name=name)

        return ds

    def _get_noise(self, var_name):
        """
        Get noise equivalent for  `var_name`.
        see https://sentinel.esa.int/web/sentinel/radiometric-calibration-of-level-1-products

        Parameters
        ----------
        var_name: str
            Variable name to compute. Must exist in `self._map_var_lut` to be able to get the corresponding lut.

        Returns
        -------
        xarray.Dataset
            with one variable named by `'ne%sz' % var_name[0]` (ie 'nesz' for 'sigma0', 'nebz' for 'beta0', etc...)
        """
        noise_lut = self._luts['noise_lut']
        lut = self._get_lut(var_name)
        dataarr = noise_lut / lut ** 2
        name = 'ne%sz' % var_name[0]
        astype = self._dtypes.get(name)
        if astype is not None:
            dataarr = dataarr.astype(astype)
        dataarr.attrs['history'] = merge_yaml([lut.attrs['history'], noise_lut.attrs['history']], section=name)
        return dataarr.to_dataset(name=name)

    def _add_denoised(self, ds, clip=False, vars=None):
        """add denoised vars to dataset

        Parameters
        ----------
        ds : xarray.DataSet
            dataset with non denoised vars, named `%s_raw`.
        clip : bool, optional
            If True, negative signal will be clipped to 0. (default to False )
        vars : list, optional
            variables names to add, by default `['sigma0' , 'beta0' , 'gamma0']`

        Returns
        -------
        xarray.DataSet
            dataset with denoised vars
        """
        if vars is None:
            vars = ['sigma0', 'beta0', 'gamma0']
        for varname in vars:
            varname_raw = varname + '_raw'
            noise = 'ne%sz' % varname[0]
            if varname_raw not in ds:
                continue
            if all(self.s1meta.denoised.values()):
                # already denoised, just add an alias
                ds[varname] = ds[varname_raw]
            elif len(set(self.s1meta.denoised.values())) != 1:
                # TODO: to be implemented
                raise NotImplementedError("semi denoised products not yet implemented")
            else:
                denoised = ds[varname_raw] - ds[noise]
                denoised.attrs['history'] = merge_yaml(
                    [ds[varname_raw].attrs['history'], ds[noise].attrs['history']],
                    section=varname
                )
                if clip:
                    denoised = denoised.clip(min=0)
                    denoised.attrs['comment'] = 'clipped, no values <0'
                else:
                    denoised.attrs['comment'] = 'not clipped, some values can be <0'
                ds[varname] = denoised
        return ds

    def __repr__(self):
        if self.sliced:
            intro = "sliced"
        else:
            intro = "full covevage"
        return "<Sentinel1Dataset %s object>" % intro

    def _repr_mimebundle_(self, include=None, exclude=None):
        return repr_mimebundle(self, include=include, exclude=exclude)<|MERGE_RESOLUTION|>--- conflicted
+++ resolved
@@ -222,10 +222,6 @@
         # variables not returned to the user (unless luts=True)
         self._hidden_vars = ['sigma0_lut', 'gamma0_lut', 'noise_lut', 'noise_lut_range', 'noise_lut_azi']
         # attribute to activate correction on variables, if available
-<<<<<<< HEAD
-
-=======
->>>>>>> e2222105
         self._patch_variable = patch_variable
 
         self._luts = self._lazy_load_luts(self._map_lut_files.keys())
