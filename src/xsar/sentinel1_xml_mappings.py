"""
xpath mapping from xml file, with convertion functions
"""

from datetime import datetime
import numpy as np
from scipy.interpolate import RectBivariateSpline, interp1d
from shapely.geometry import box
import pandas as pd
import xarray as xr
import warnings
import geopandas as gpd
from shapely.geometry import Polygon, Point
import os.path
import pyproj

namespaces = {
    "xfdu": "urn:ccsds:schema:xfdu:1",
    "s1sarl1": "http://www.esa.int/safe/sentinel-1.0/sentinel-1/sar/level-1",
    "s1sar": "http://www.esa.int/safe/sentinel-1.0/sentinel-1/sar",
    "s1": "http://www.esa.int/safe/sentinel-1.0/sentinel-1",
    "safe": "http://www.esa.int/safe/sentinel-1.0",
    "gml": "http://www.opengis.net/gml"
}

# xpath convertion function: they take only one args (list returned by xpath)
scalar = lambda x: x[0]
scalar_float = lambda x: float(x[0])
date_converter = lambda x: datetime.strptime(x[0], '%Y-%m-%dT%H:%M:%S.%f')
datetime64_array = lambda x: np.array([np.datetime64(date_converter([sx])) for sx in x])
int_1Darray_from_string = lambda x: np.fromstring(x[0], dtype=int, sep=' ')
float_2Darray_from_string_list = lambda x: np.vstack([np.fromstring(e, dtype=float, sep=' ') for e in x])
int_1Darray_from_join_strings = lambda x: np.fromstring(" ".join(x), dtype=int, sep=' ')
float_1Darray_from_join_strings = lambda x: np.fromstring(" ".join(x), dtype=float, sep=' ')
int_array = lambda x: np.array(x, dtype=int)
float_array = lambda x: np.array(x, dtype=float)
uniq_sorted = lambda x: np.array(sorted(set(x)))
ordered_category = lambda x: pd.Categorical(x).reorder_categories(x, ordered=True)
normpath = lambda paths: [os.path.normpath(p) for p in paths]


def or_ipf28(xpath):
    """change xpath to match ipf <2.8 or >2.9 (for noise range)"""
    xpath28 = xpath.replace('noiseRange', 'noise').replace('noiseAzimuth', 'noise')
    if xpath28 != xpath:
        xpath += " | %s" % xpath28
    return xpath


def list_poly_from_list_string_coords(str_coords_list):
    footprints = []
    for gmlpoly in str_coords_list:
        footprints.append(Polygon(
            [(float(lon), float(lat)) for lat, lon in [latlon.split(",")
                                                       for latlon in gmlpoly.split(" ")]]))
    return footprints


# xpath_mappings:
# first level key is xml file type
# second level key is variable name
# mappings may be 'xpath', or 'tuple(func,xpath)', or 'dict'
#  - xpath is an lxml xpath
#  - func is a decoder function fed by xpath
#  - dict is a nested dict, to create more hierarchy levels.
xpath_mappings = {
    "manifest": {
        'ipf_version': (scalar_float, '//xmlData/safe:processing/safe:facility/safe:software/@version'),
        'swath_type': (scalar, '//s1sarl1:instrumentMode/s1sarl1:mode'),
        'polarizations': (
            ordered_category, '//s1sarl1:standAloneProductInformation/s1sarl1:transmitterReceiverPolarisation'),
        'footprints': (list_poly_from_list_string_coords, '//safe:frame/safe:footPrint/gml:coordinates'),
        'product_type': (scalar, '//s1sarl1:standAloneProductInformation/s1sarl1:productType'),
        'mission': (scalar, '//safe:platform/safe:familyName'),
        'satellite': (scalar, '//safe:platform/safe:number'),
        'start_date': (date_converter, '//safe:acquisitionPeriod/safe:startTime'),
        'stop_date': (date_converter, '//safe:acquisitionPeriod/safe:stopTime'),
        'annotation_files': (
            normpath, '/xfdu:XFDU/dataObjectSection/*[@repID="s1Level1ProductSchema"]/byteStream/fileLocation/@href'),
        'measurement_files': (
            normpath,
            '/xfdu:XFDU/dataObjectSection/*[@repID="s1Level1MeasurementSchema"]/byteStream/fileLocation/@href'),
        'noise_files': (
            normpath, '/xfdu:XFDU/dataObjectSection/*[@repID="s1Level1NoiseSchema"]/byteStream/fileLocation/@href'),
        'calibration_files': (
            normpath,
            '/xfdu:XFDU/dataObjectSection/*[@repID="s1Level1CalibrationSchema"]/byteStream/fileLocation/@href')
    },
    'calibration': {
        'polarization': (scalar, '/calibration/adsHeader/polarisation'),
        # 'number_of_vector': '//calibration/calibrationVectorList/@count',
        'atrack': (np.array, '//calibration/calibrationVectorList/calibrationVector/line'),
        'xtrack': (int_1Darray_from_string, '//calibration/calibrationVectorList/calibrationVector[1]/pixel'),
        'sigma0_lut': (
            float_2Darray_from_string_list, '//calibration/calibrationVectorList/calibrationVector/sigmaNought'),
        'gamma0_lut': (float_2Darray_from_string_list, '//calibration/calibrationVectorList/calibrationVector/gamma')
    },
    'noise': {
        'polarization': (scalar, '/noise/adsHeader/polarisation'),
        'range': {
            'atrack': (int_array, or_ipf28('/noise/noiseRangeVectorList/noiseRangeVector/line')),
            'xtrack': (lambda x: [np.fromstring(s, dtype=int, sep=' ') for s in x],
                       or_ipf28('/noise/noiseRangeVectorList/noiseRangeVector/pixel')),
            'noiseLut': (
                lambda x: [np.fromstring(s, dtype=float, sep=' ') for s in x],
                or_ipf28('/noise/noiseRangeVectorList/noiseRangeVector/noiseRangeLut'))
        },
        'azi': {
            'swath': '/noise/noiseAzimuthVectorList/noiseAzimuthVector/swath',
            'atrack': (lambda x: [np.fromstring(str(s), dtype=int, sep=' ') for s in x],
                       '/noise/noiseAzimuthVectorList/noiseAzimuthVector/line'),
            'atrack_start': (int_array, '/noise/noiseAzimuthVectorList/noiseAzimuthVector/firstAzimuthLine'),
            'atrack_stop': (int_array, '/noise/noiseAzimuthVectorList/noiseAzimuthVector/lastAzimuthLine'),
            'xtrack_start': (int_array, '/noise/noiseAzimuthVectorList/noiseAzimuthVector/firstRangeSample'),
            'xtrack_stop': (int_array, '/noise/noiseAzimuthVectorList/noiseAzimuthVector/lastRangeSample'),
            'noiseLut': (
                lambda x: [np.fromstring(str(s), dtype=float, sep=' ') for s in x],
                '/noise/noiseAzimuthVectorList/noiseAzimuthVector/noiseAzimuthLut'),
        }
    },
    'annotation': {
        'atrack': (uniq_sorted, '/product/geolocationGrid/geolocationGridPointList/geolocationGridPoint/line'),
        'xtrack': (uniq_sorted, '/product/geolocationGrid/geolocationGridPointList/geolocationGridPoint/pixel'),
        'incidence': (
            float_array, '/product/geolocationGrid/geolocationGridPointList/geolocationGridPoint/incidenceAngle'),
        'elevation': (
<<<<<<< HEAD
            float_array, '/product/geolocationGrid/geolocationGridPointList/geolocationGridPoint/elevationAngle'),
        'height': (float_array, '/product/geolocationGrid/geolocationGridPointList/geolocationGridPoint/height'),
        'azimuth_time': (
            datetime64_array, '/product/geolocationGrid/geolocationGridPointList/geolocationGridPoint/azimuthTime'),
        'slant_range_time': (
            float_array, '/product/geolocationGrid/geolocationGridPointList/geolocationGridPoint/slantRangeTime'),
        'longitude': (float_array, '/product/geolocationGrid/geolocationGridPointList/geolocationGridPoint/longitude'),
        'latitude': (float_array, '/product/geolocationGrid/geolocationGridPointList/geolocationGridPoint/latitude'),
        'number_pts_geolocation_grid': (scalar_int, '/product/geolocationGrid/geolocationGridPointList/@count'),
=======
            np.array, '/product/geolocationGrid/geolocationGridPointList/geolocationGridPoint/elevationAngle'),
>>>>>>> 5f0e1298
        'polarization': (scalar, '/product/adsHeader/polarisation'),
        'atrack_time_range': (
            datetime64_array, '/product/imageAnnotation/imageInformation/*[contains(name(),"LineUtcTime")]'),
        'atrack_size': (scalar, '/product/imageAnnotation/imageInformation/numberOfLines'),
        'xtrack_size': (scalar, '/product/imageAnnotation/imageInformation/numberOfSamples'),
        'incidence_angle_mid_swath': (scalar_float, '/product/imageAnnotation/imageInformation/incidenceAngleMidSwath'),
        'azimuth_time_interval': (scalar_float, '/product/imageAnnotation/imageInformation/azimuthTimeInterval'),
        'slant_range_time_image': (scalar_float, '/product/imageAnnotation/imageInformation/slantRangeTime'),
        'rangePixelSpacing': (scalar_float, '/product/imageAnnotation/imageInformation/rangePixelSpacing'),
        'azimuthPixelSpacing': (scalar_float, '/product/imageAnnotation/imageInformation/azimuthPixelSpacing'),
        'denoised': (scalar, '/product/imageAnnotation/processingInformation/thermalNoiseCorrectionPerformed'),
        'pol': (scalar, '/product/adsHeader/polarisation'),
        'pass': (scalar, '/product/generalAnnotation/productInformation/pass'),
        'platform_heading': (scalar_float, '/product/generalAnnotation/productInformation/platformHeading'),
        'orbit_time': (datetime64_array, '//product/generalAnnotation/orbitList/orbit/time'),
        'orbit_frame': (np.array, '//product/generalAnnotation/orbitList/orbit/frame'),
        'orbit_pos_x': (float_array, '//product/generalAnnotation/orbitList/orbit/position/x'),
        'orbit_pos_y': (float_array, '//product/generalAnnotation/orbitList/orbit/position/y'),
        'orbit_pos_z': (float_array, '//product/generalAnnotation/orbitList/orbit/position/z'),
        'orbit_vel_x': (float_array, '//product/generalAnnotation/orbitList/orbit/velocity/x'),
        'orbit_vel_y': (float_array, '//product/generalAnnotation/orbitList/orbit/velocity/y'),
        'orbit_vel_z': (float_array, '//product/generalAnnotation/orbitList/orbit/velocity/z'),
<<<<<<< HEAD
        'rangePixelSpacing': (scalar_float, '/product/imageAnnotation/imageInformation/rangePixelSpacing'),
        'azimuthPixelSpacing': (scalar_float, '/product/imageAnnotation/imageInformation/azimuthPixelSpacing'),
=======
>>>>>>> 5f0e1298
    }
}


# compounds variables converters

def signal_lut(atrack, xtrack, lut):
    lut_f = RectBivariateSpline(atrack, xtrack, lut, kx=1, ky=1)
    return lut_f


class _NoiseLut:
    """small internal class that return a lut function(atracks, xtracks) defined on all the image, from blocks in the image"""

    def __init__(self, blocks):
        self.blocks = blocks

    def __call__(self, atracks, xtracks):
        """ return noise[a.size,x.size], by finding the intersection with blocks and calling the corresponding block.lut_f"""
        if len(self.blocks) == 0:
            # no noise (ie no azi noise for ipf < 2.9)
            return 1
        else:
            # the array to be returned
            noise = xr.DataArray(
                np.ones((atracks.size, xtracks.size)) * np.nan,
                dims=('atrack', 'xtrack'),
                coords={'atrack': atracks, 'xtrack': xtracks}
            )
            # find blocks that intersects with asked_box
            with warnings.catch_warnings():
                warnings.simplefilter("ignore")
                # the box coordinates of the returned array
                asked_box = box(max(0, atracks[0] - 0.5), max(0, xtracks[0] - 0.5), atracks[-1] + 0.5,
                                xtracks[-1] + 0.5)
                # set match_blocks as the non empty intersection with asked_box
                match_blocks = self.blocks.copy()
                match_blocks.geometry = self.blocks.geometry.intersection(asked_box)
                match_blocks = match_blocks[~match_blocks.is_empty]
            for i, block in match_blocks.iterrows():
                (sub_a_min, sub_x_min, sub_a_max, sub_x_max) = map(int, block.geometry.bounds)
                sub_a = atracks[(atracks >= sub_a_min) & (atracks <= sub_a_max)]
                sub_x = xtracks[(xtracks >= sub_x_min) & (xtracks <= sub_x_max)]
                noise.loc[dict(atrack=sub_a, xtrack=sub_x)] = block.lut_f(sub_a, sub_x)

        # values returned as np array
        return noise.values


def noise_lut_range(atracks, xtracks, noiseLuts):
    """

    Parameters
    ----------
    atracks: np.ndarray
        1D array of atracks. lut is defined at each atrack
    xtracks: list of np.ndarray
        arrays of xtracks. list length is same as xtracks. each array define xtracks where lut is defined
    noiseLuts: list of np.ndarray
        arrays of luts. Same structure as xtracks.

    Returns
    -------
    geopandas.GeoDataframe
        noise range geometry.
        'geometry' is the polygon where 'lut_f' is defined.
        attrs['type'] set to 'xtrack'


    """

    class Lut_box_range:
        def __init__(self, a_start, a_stop, x, l):
            self.atracks = np.arange(a_start, a_stop)
            self.xtracks = x
            self.area = box(a_start, x[0], a_stop, x[-1])
            self.lut_f = interp1d(x, l, kind='linear', fill_value=np.nan, assume_sorted=True, bounds_error=False)

        def __call__(self, atracks, xtracks):
            lut = np.tile(self.lut_f(xtracks), (atracks.size, 1))
            return lut

    blocks = []
    # atracks is where lut is defined. compute atracks interval validity
    atracks_start = (atracks - np.diff(atracks, prepend=0) / 2).astype(int)
    atracks_stop = np.ceil(
        atracks + np.diff(atracks, append=atracks[-1] + 1) / 2
    ).astype(int)  # end is not included in the interval
    atracks_stop[-1] = 65535  # be sure to include all image if last azimuth line, is not last azimuth image
    for a_start, a_stop, x, l in zip(atracks_start, atracks_stop, xtracks, noiseLuts):
        lut_f = Lut_box_range(a_start, a_stop, x, l)
        block = pd.Series(dict([
            ('lut_f', lut_f),
            ('geometry', lut_f.area)]))
        blocks.append(block)

    # to geopandas
    blocks = pd.concat(blocks, axis=1).T
    blocks = gpd.GeoDataFrame(blocks)

    return _NoiseLut(blocks)


def noise_lut_azi(atrack_azi, atrack_azi_start,
                  atrack_azi_stop,
                  xtrack_azi_start, xtrack_azi_stop, noise_azi_lut, swath):
    """

    Parameters
    ----------
    atrack_azi
    atrack_azi_start
    atrack_azi_stop
    xtrack_azi_start
    xtrack_azi_stop
    noise_azi_lut
    swath

    Returns
    -------
    geopandas.GeoDataframe
        noise range geometry.
        'geometry' is the polygon where 'lut_f' is defined.
        attrs['type'] set to 'atrack'
    """

    class Lut_box_azi:
        def __init__(self, sw, a, a_start, a_stop, x_start, x_stop, lut):
            self.atracks = a
            self.xtracks = np.arange(x_start, x_stop + 1)
            self.area = box(max(0, a_start - 0.5), max(0, x_start - 0.5), a_stop + 0.5, x_stop + 0.5)
            if len(lut) > 1:
                self.lut_f = interp1d(a, lut, kind='linear', fill_value='extrapolate', assume_sorted=True,
                                      bounds_error=False)
            else:
                # not enought values to do interpolation
                # noise will be constant on this box!
                self.lut_f = lambda _a: lut

        def __call__(self, atracks, xtracks):
            return np.tile(self.lut_f(atracks), (xtracks.size, 1)).T

    blocks = []
    for sw, a, a_start, a_stop, x_start, x_stop, lut in zip(swath, atrack_azi, atrack_azi_start, atrack_azi_stop,
                                                            xtrack_azi_start,
                                                            xtrack_azi_stop, noise_azi_lut):
        lut_f = Lut_box_azi(sw, a, a_start, a_stop, x_start, x_stop, lut)
        block = pd.Series(dict([
            ('lut_f', lut_f),
            ('geometry', lut_f.area)]))
        blocks.append(block)

    if len(blocks) == 0:
        # no azi noise (ipf < 2.9) or WV
        blocks.append(pd.Series(dict([
            ('atracks', np.array([])),
            ('xtracks', np.array([])),
            ('lut_f', lambda a, x: 1),
            ('geometry', box(0, 0, 65535, 65535))])))  # arbitrary large box (bigger than whole image)

    # to geopandas
    blocks = pd.concat(blocks, axis=1).T
    blocks = gpd.GeoDataFrame(blocks)

    return _NoiseLut(blocks)


def annotation_angle(atrack, xtrack, angle):
    lut = angle.reshape(atrack.size, xtrack.size)
    lut_f = RectBivariateSpline(atrack, xtrack, lut, kx=1, ky=1)
    return lut_f


def datetime64_array(dates):
    """list of datetime to np.datetime64 array"""
    return np.array([np.datetime64(d) for d in dates])


def df_files(annotation_files, measurement_files, noise_files, calibration_files):
    # get polarizations and file number from filename
    pols = [os.path.basename(f).split('-')[3].upper() for f in annotation_files]
    num = [int(os.path.splitext(os.path.basename(f))[0].split('-')[8]) for f in annotation_files]
    dsid = [os.path.basename(f).split('-')[1].upper() for f in annotation_files]

    # check that dsid are spatialy uniques (i.e. there is only one dsid per geographic position)
    # some SAFES like WV, dsid are not uniques ('WV1' and 'WV2')
    # we want them uniques, and compatibles with gdal sentinel driver (ie 'WV_012')
    pols_count = len(set(pols))
    subds_count = len(annotation_files) // pols_count
    dsid_count = len(set(dsid))
    if dsid_count != subds_count:
        dsid_rad = dsid[0][:-1]  # WV
        dsid = ["%s_%03d" % (dsid_rad, n) for n in num]
        assert len(set(dsid)) == subds_count  # probably an unknown mode we need to handle

    df = pd.DataFrame(
        {
            'polarization': pols,
            'dsid': dsid,
            'annotation': annotation_files,
            'measurement': measurement_files,
            'noise': noise_files,
            'calibration': calibration_files
        },
        index=num
    )
    return df

def orbit(time, frame, pos_x, pos_y, pos_z, vel_x, vel_y, vel_z,orbit_pass,platform_heading):
<<<<<<< HEAD
    """
    Returns
    -------
    geopandas.GeoDataFrame
        with 'geometry' as position, 'time' as index, 'velocity' as velocity, and 'geocent' as crs.
    """

    if (frame[0] != 'Earth Fixed') or (np.unique(frame).size != 1):
        raise NotImplementedError('All orbit frames must be of type "Earth Fixed"')

    crs = pyproj.crs.CRS(proj='geocent', ellps='WGS84', datum='WGS84')

    gdf = gpd.GeoDataFrame(
        {
            'velocity': list(map(Point, zip(vel_x,vel_y,vel_z)))
        },
        geometry=list(map(Point, zip(pos_x,pos_y,pos_z))),
        crs=crs,
        index=time
    )

    gdf.attrs = {
        'orbit_pass': orbit_pass,
        'platform_heading': platform_heading
    }

    return gdf

def geolocation_grid(atrack, xtrack, values):
=======
>>>>>>> 5f0e1298
    """
    Returns
    -------
    geopandas.GeoDataFrame
        with 'geometry' as position, 'time' as index, 'velocity' as velocity, and 'geocent' as crs.
    """

    if (frame[0] != 'Earth Fixed') or (np.unique(frame).size != 1):
        raise NotImplementedError('All orbit frames must be of type "Earth Fixed"')

<<<<<<< HEAD
=======
    crs = pyproj.crs.CRS(proj='geocent', ellps='WGS84', datum='WGS84')

    gdf = gpd.GeoDataFrame(
        {
            'velocity': list(map(Point, zip(vel_x,vel_y,vel_z)))
        },
        geometry=list(map(Point, zip(pos_x,pos_y,pos_z))),
        crs=crs,
        index=time
    )

    gdf.attrs = {
        'orbit_pass': orbit_pass,
        'platform_heading': platform_heading
    }

    return gdf

def image(atrack_time_range, atrack_size, xtrack_size, incidence_angle_mid_swath, azimuth_time_interval,
          slant_range_time_image, azimuthPixelSpacing, rangePixelSpacing):

    return {
        'atrack_time_range': atrack_time_range,
        'shape': (atrack_size, xtrack_size),
        'pixel_spacing': (azimuthPixelSpacing, rangePixelSpacing),
        'incidence_angle_mid_swath': incidence_angle_mid_swath,
        'azimuth_time_interval': azimuth_time_interval,
        'slant_range_time_image': slant_range_time_image,
    }

>>>>>>> 5f0e1298
# dict of compounds variables.
# compounds variables are variables composed of several variables.
# the key is the variable name, and the value is a python structure,
# where leaves are jmespath in xpath_mappings
compounds_vars = {
    'safe_attributes': {
        'ipf_version': 'manifest.ipf_version',
        'swath_type': 'manifest.swath_type',
        'polarizations': 'manifest.polarizations',
        'product_type': 'manifest.product_type',
        'mission': 'manifest.mission',
        'satellite': 'manifest.satellite',
        'start_date': 'manifest.start_date',
        'stop_date': 'manifest.stop_date',
        'footprints': 'manifest.footprints'
    },
    'files': {
        'func': df_files,
        'args': (
            'manifest.annotation_files', 'manifest.measurement_files', 'manifest.noise_files',
            'manifest.calibration_files')
    },
    'sigma0_lut': {
        'func': signal_lut,
        'args': ('calibration.atrack', 'calibration.xtrack', 'calibration.sigma0_lut')
    },
    'gamma0_lut': {
        'func': signal_lut,
        'args': ('calibration.atrack', 'calibration.xtrack', 'calibration.gamma0_lut')
    },
    'noise_lut_range': {
        'func': noise_lut_range,
        'args': ('noise.range.atrack', 'noise.range.xtrack', 'noise.range.noiseLut')
    },
    'noise_lut_azi': {
        'func': noise_lut_azi,
        'args': (
            'noise.azi.atrack', 'noise.azi.atrack_start', 'noise.azi.atrack_stop',
            'noise.azi.xtrack_start',
            'noise.azi.xtrack_stop', 'noise.azi.noiseLut',
            'noise.azi.swath')
    },
    'denoised': ('annotation.pol', 'annotation.denoised'),
    'incidence': {
        'func': geolocation_grid,
        'args': ('annotation.atrack', 'annotation.xtrack', 'annotation.incidence')
    },
    'elevation': {
        'func': geolocation_grid,
        'args': ('annotation.atrack', 'annotation.xtrack', 'annotation.elevation')
    },
<<<<<<< HEAD
    'longitude': {
        'func': geolocation_grid,
        'args': ('annotation.atrack', 'annotation.xtrack', 'annotation.longitude')
    },
    'latitude': {
        'func': geolocation_grid,
        'args': ('annotation.atrack', 'annotation.xtrack', 'annotation.latitude')
    },
    'height': {
        'func': geolocation_grid,
        'args': ('annotation.atrack', 'annotation.xtrack', 'annotation.height')
    },
    'azimuth_time': {
        'func': geolocation_grid,
        'args': ('annotation.atrack', 'annotation.xtrack', 'annotation.azimuth_time')
    },
    'slant_range_time': {
        'func': geolocation_grid,
        'args': ('annotation.atrack', 'annotation.xtrack', 'annotation.slant_range_time')
    },
=======
>>>>>>> 5f0e1298
    'orbit': {
        'func': orbit,
        'args': ('annotation.orbit_time', 'annotation.orbit_frame',
                 'annotation.orbit_pos_x', 'annotation.orbit_pos_y', 'annotation.orbit_pos_z',
                 'annotation.orbit_vel_x', 'annotation.orbit_vel_y', 'annotation.orbit_vel_z',
                 'annotation.pass','annotation.platform_heading')
    },
<<<<<<< HEAD
=======
    'image': {
        'func': image,
        'args': ('annotation.atrack_time_range', 'annotation.atrack_size', 'annotation.xtrack_size',
                 'annotation.incidence_angle_mid_swath', 'annotation.azimuth_time_interval',
                 'annotation.slant_range_time_image', 'annotation.azimuthPixelSpacing', 'annotation.rangePixelSpacing')
    }
>>>>>>> 5f0e1298
}<|MERGE_RESOLUTION|>--- conflicted
+++ resolved
@@ -22,9 +22,9 @@
     "safe": "http://www.esa.int/safe/sentinel-1.0",
     "gml": "http://www.opengis.net/gml"
 }
-
 # xpath convertion function: they take only one args (list returned by xpath)
 scalar = lambda x: x[0]
+scalar_int = lambda x: int(x[0])
 scalar_float = lambda x: float(x[0])
 date_converter = lambda x: datetime.strptime(x[0], '%Y-%m-%dT%H:%M:%S.%f')
 datetime64_array = lambda x: np.array([np.datetime64(date_converter([sx])) for sx in x])
@@ -33,6 +33,7 @@
 int_1Darray_from_join_strings = lambda x: np.fromstring(" ".join(x), dtype=int, sep=' ')
 float_1Darray_from_join_strings = lambda x: np.fromstring(" ".join(x), dtype=float, sep=' ')
 int_array = lambda x: np.array(x, dtype=int)
+bool_array = lambda x: np.array(x, dtype=bool)
 float_array = lambda x: np.array(x, dtype=float)
 uniq_sorted = lambda x: np.array(sorted(set(x)))
 ordered_category = lambda x: pd.Categorical(x).reorder_categories(x, ordered=True)
@@ -121,10 +122,11 @@
     'annotation': {
         'atrack': (uniq_sorted, '/product/geolocationGrid/geolocationGridPointList/geolocationGridPoint/line'),
         'xtrack': (uniq_sorted, '/product/geolocationGrid/geolocationGridPointList/geolocationGridPoint/pixel'),
+        'atrack_grid': (int_array, '//product/geolocationGrid/geolocationGridPointList/geolocationGridPoint/line'),
+        'xtrack_grid': (int_array, '//product/geolocationGrid/geolocationGridPointList/geolocationGridPoint/pixel'),
         'incidence': (
             float_array, '/product/geolocationGrid/geolocationGridPointList/geolocationGridPoint/incidenceAngle'),
         'elevation': (
-<<<<<<< HEAD
             float_array, '/product/geolocationGrid/geolocationGridPointList/geolocationGridPoint/elevationAngle'),
         'height': (float_array, '/product/geolocationGrid/geolocationGridPointList/geolocationGridPoint/height'),
         'azimuth_time': (
@@ -133,10 +135,6 @@
             float_array, '/product/geolocationGrid/geolocationGridPointList/geolocationGridPoint/slantRangeTime'),
         'longitude': (float_array, '/product/geolocationGrid/geolocationGridPointList/geolocationGridPoint/longitude'),
         'latitude': (float_array, '/product/geolocationGrid/geolocationGridPointList/geolocationGridPoint/latitude'),
-        'number_pts_geolocation_grid': (scalar_int, '/product/geolocationGrid/geolocationGridPointList/@count'),
-=======
-            np.array, '/product/geolocationGrid/geolocationGridPointList/geolocationGridPoint/elevationAngle'),
->>>>>>> 5f0e1298
         'polarization': (scalar, '/product/adsHeader/polarisation'),
         'atrack_time_range': (
             datetime64_array, '/product/imageAnnotation/imageInformation/*[contains(name(),"LineUtcTime")]'),
@@ -159,11 +157,6 @@
         'orbit_vel_x': (float_array, '//product/generalAnnotation/orbitList/orbit/velocity/x'),
         'orbit_vel_y': (float_array, '//product/generalAnnotation/orbitList/orbit/velocity/y'),
         'orbit_vel_z': (float_array, '//product/generalAnnotation/orbitList/orbit/velocity/z'),
-<<<<<<< HEAD
-        'rangePixelSpacing': (scalar_float, '/product/imageAnnotation/imageInformation/rangePixelSpacing'),
-        'azimuthPixelSpacing': (scalar_float, '/product/imageAnnotation/imageInformation/azimuthPixelSpacing'),
-=======
->>>>>>> 5f0e1298
     }
 }
 
@@ -373,7 +366,6 @@
     return df
 
 def orbit(time, frame, pos_x, pos_y, pos_z, vel_x, vel_y, vel_z,orbit_pass,platform_heading):
-<<<<<<< HEAD
     """
     Returns
     -------
@@ -402,39 +394,6 @@
 
     return gdf
 
-def geolocation_grid(atrack, xtrack, values):
-=======
->>>>>>> 5f0e1298
-    """
-    Returns
-    -------
-    geopandas.GeoDataFrame
-        with 'geometry' as position, 'time' as index, 'velocity' as velocity, and 'geocent' as crs.
-    """
-
-    if (frame[0] != 'Earth Fixed') or (np.unique(frame).size != 1):
-        raise NotImplementedError('All orbit frames must be of type "Earth Fixed"')
-
-<<<<<<< HEAD
-=======
-    crs = pyproj.crs.CRS(proj='geocent', ellps='WGS84', datum='WGS84')
-
-    gdf = gpd.GeoDataFrame(
-        {
-            'velocity': list(map(Point, zip(vel_x,vel_y,vel_z)))
-        },
-        geometry=list(map(Point, zip(pos_x,pos_y,pos_z))),
-        crs=crs,
-        index=time
-    )
-
-    gdf.attrs = {
-        'orbit_pass': orbit_pass,
-        'platform_heading': platform_heading
-    }
-
-    return gdf
-
 def image(atrack_time_range, atrack_size, xtrack_size, incidence_angle_mid_swath, azimuth_time_interval,
           slant_range_time_image, azimuthPixelSpacing, rangePixelSpacing):
 
@@ -447,7 +406,28 @@
         'slant_range_time_image': slant_range_time_image,
     }
 
->>>>>>> 5f0e1298
+
+def geolocation_grid(atrack, xtrack, values):
+    """
+
+    Parameters
+    ----------
+    atrack: np.ndarray
+        1D array of atrack dimension
+    xtrack: np.ndarray
+
+    Returns
+    -------
+    xarray.DataArray
+        with atrack and xtrack coordinates, and values as 2D
+
+    """
+    shape = (atrack.size, xtrack.size)
+    values = np.reshape(values, shape)
+    return xr.DataArray(values, dims=['atrack', 'xtrack'], coords={'atrack': atrack, 'xtrack': xtrack})
+
+
+
 # dict of compounds variables.
 # compounds variables are variables composed of several variables.
 # the key is the variable name, and the value is a python structure,
@@ -499,7 +479,6 @@
         'func': geolocation_grid,
         'args': ('annotation.atrack', 'annotation.xtrack', 'annotation.elevation')
     },
-<<<<<<< HEAD
     'longitude': {
         'func': geolocation_grid,
         'args': ('annotation.atrack', 'annotation.xtrack', 'annotation.longitude')
@@ -520,8 +499,6 @@
         'func': geolocation_grid,
         'args': ('annotation.atrack', 'annotation.xtrack', 'annotation.slant_range_time')
     },
-=======
->>>>>>> 5f0e1298
     'orbit': {
         'func': orbit,
         'args': ('annotation.orbit_time', 'annotation.orbit_frame',
@@ -529,13 +506,10 @@
                  'annotation.orbit_vel_x', 'annotation.orbit_vel_y', 'annotation.orbit_vel_z',
                  'annotation.pass','annotation.platform_heading')
     },
-<<<<<<< HEAD
-=======
     'image': {
         'func': image,
         'args': ('annotation.atrack_time_range', 'annotation.atrack_size', 'annotation.xtrack_size',
                  'annotation.incidence_angle_mid_swath', 'annotation.azimuth_time_interval',
                  'annotation.slant_range_time_image', 'annotation.azimuthPixelSpacing', 'annotation.rangePixelSpacing')
     }
->>>>>>> 5f0e1298
 }