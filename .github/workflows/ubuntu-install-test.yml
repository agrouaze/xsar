name: Ubuntu install test

on:
  push:
    branches:
      - develop
  pull_request:
    branches:
      - develop
  schedule:
    - cron: '0 6 * * 0'

jobs:
  build:
    runs-on: ubuntu-latest
    strategy:
      fail-fast: false
      matrix:
        python-version: [3.7, 3.8, 3.9]
    defaults:
      run:
        shell: bash -l {0}
    name: Xsar with python ${{ matrix.python-version }} on Ubuntu
    steps:
      - uses: actions/checkout@v2
      - name: Setup conda and create environment
        uses: conda-incubator/setup-miniconda@v2
        with:
          auto-update-conda: true
          activate-environment: xsar
          python-version: ${{ matrix.python-version }}
      - name: Install xsar dependencies
<<<<<<< HEAD
        run: conda install -c conda-forge rasterio">=1.2.6" gdal cartopy_offlinedata rioxarray dask[array]
=======
        run: conda install -c conda-forge rasterio">=1.2.6" gdal cartopy_offlinedata dask[array] pytest
>>>>>>> 845b6c43
      - name: Install xsar
        run: |
          pip install -e .
          pip install -r requirements.txt
      - name: Check xsar environment
        run: |
          conda info
          python -V
          conda list rasterio
          conda list gdal
          conda list cartopy
          conda list dask
      - name: Testing xsar
        run: pytest
<|MERGE_RESOLUTION|>--- conflicted
+++ resolved
@@ -30,11 +30,7 @@
           activate-environment: xsar
           python-version: ${{ matrix.python-version }}
       - name: Install xsar dependencies
-<<<<<<< HEAD
-        run: conda install -c conda-forge rasterio">=1.2.6" gdal cartopy_offlinedata rioxarray dask[array]
-=======
-        run: conda install -c conda-forge rasterio">=1.2.6" gdal cartopy_offlinedata dask[array] pytest
->>>>>>> 845b6c43
+        run: conda install -c conda-forge rasterio">=1.2.6" gdal cartopy_offlinedata rioxarray dask[array] pytest
       - name: Install xsar
         run: |
           pip install -e .
